--- conflicted
+++ resolved
@@ -1,13 +1,9 @@
 /* The MIT License
 
    Copyright (c) 2008 Broad Institute / Massachusetts Institute of Technology
-<<<<<<< HEAD
-                 2011 Attractive Chaos <attractor@live.co.uk>
+                 2011, 2012 Attractive Chaos <attractor@live.co.uk>
                  2014 DNAnexus, Inc.
-=======
-                 2011, 2012 Attractive Chaos <attractor@live.co.uk>
    Copyright (C) 2009, 2013, 2014 Genome Research Ltd
->>>>>>> f2af2ad9
 
    Permission is hereby granted, free of charge, to any person obtaining a copy
    of this software and associated documentation files (the "Software"), to deal
@@ -557,157 +553,88 @@
     int i, errcode, toproc, compress_level;
 } worker_t;
 
-<<<<<<< HEAD
 typedef struct bgzf_mtaux_workspace_t {
-	int curr;
-	void **blk;
-	int *len;
-} bgzf_mtaux_workspace_t;
-
-typedef struct bgzf_mtaux_t {
-	int n_threads, n_blks, done;
-	volatile int proc_cnt;
-	// data is compressed in the 'background', while ingest continues in the 'foreground'
-	struct bgzf_mtaux_workspace_t *background, *foreground;
-	worker_t *w;
-	pthread_t *tid;
-	pthread_mutex_t lock;
-	pthread_cond_t cv_start, cv_idle;
-	struct hFILE *fp;
-} mtaux_t;
-
-static void *mt_worker(void *data)
-{
-	int i;
-	worker_t *w = (worker_t *) data;
-	while (1) {
-		// wait for condition: to process or all done
-		pthread_mutex_lock(&w->mt->lock);
-		while (!w->toproc && !w->mt->done)
-			pthread_cond_wait(&w->mt->cv_start, &w->mt->lock);
-		w->toproc = 0;
-		pthread_mutex_unlock(&w->mt->lock);
-		if (w->mt->done) break;
-		w->errcode = 0;
-		for (i = w->i; i < w->mt->background->curr; i += w->mt->n_threads) {
-			int clen = BGZF_MAX_BLOCK_SIZE;
-			if (bgzf_compress(w->buf, &clen, w->mt->background->blk[i], w->mt->background->len[i], w->compress_level) != 0)
-				w->errcode |= BGZF_ERR_ZLIB;
-			memcpy(w->mt->background->blk[i], w->buf, clen);
-			w->mt->background->len[i] = clen;
-		}
-		pthread_mutex_lock(&w->mt->lock);
-		w->mt->proc_cnt++;
-		if (w->mt->proc_cnt == w->mt->n_threads) {
-			// I'm the last thread to finish this round of compression. Write
-			// everybody's results out, then signal the main thread that we're
-			// now idle.
-			// NB: since we're using hwrite in a worker thread, it's critical
-			// to guarantee the main thread is not using hwrite at the same
-			// time
-			for (i = 0; i < w->mt->background->curr; ++i)
-				if (hwrite(w->mt->fp, w->mt->background->blk[i], w->mt->background->len[i]) != w->mt->background->len[i])
-					w->errcode |= BGZF_ERR_IO;
-			w->mt->background->curr = 0;
-			pthread_cond_signal(&w->mt->cv_idle);
-		}
-		pthread_mutex_unlock(&w->mt->lock);
-	}
-	return 0;
-=======
-typedef struct bgzf_mtaux_t {
-    int n_threads, n_blks, curr, done;
-    volatile int proc_cnt;
+    int curr;
     void **blk;
     int *len;
+} bgzf_mtaux_workspace_t;
+
+typedef struct bgzf_mtaux_t {
+    int n_threads, n_blks, done;
+    volatile int proc_cnt;
+    // data is compressed in the 'background', while ingest continues in the 'foreground'
+    struct bgzf_mtaux_workspace_t *background, *foreground;
     worker_t *w;
     pthread_t *tid;
     pthread_mutex_t lock;
-    pthread_cond_t cv;
+    pthread_cond_t cv_start, cv_idle;
+    struct hFILE *fp;
 } mtaux_t;
 
-static int worker_aux(worker_t *w)
-{
-    int i, stop = 0;
-    // wait for condition: to process or all done
-    pthread_mutex_lock(&w->mt->lock);
-    while (!w->toproc && !w->mt->done)
-        pthread_cond_wait(&w->mt->cv, &w->mt->lock);
-    if (w->mt->done) stop = 1;
-    w->toproc = 0;
-    pthread_mutex_unlock(&w->mt->lock);
-    if (stop) return 1; // to quit the thread
-    w->errcode = 0;
-    for (i = w->i; i < w->mt->curr; i += w->mt->n_threads) {
-        int clen = BGZF_MAX_BLOCK_SIZE;
-        if (bgzf_compress(w->buf, &clen, w->mt->blk[i], w->mt->len[i], w->compress_level) != 0)
-            w->errcode |= BGZF_ERR_ZLIB;
-        memcpy(w->mt->blk[i], w->buf, clen);
-        w->mt->len[i] = clen;
-    }
-    __sync_fetch_and_add(&w->mt->proc_cnt, 1);
-    return 0;
-}
-
 static void *mt_worker(void *data)
 {
-    while (worker_aux((worker_t*)data) == 0);
-    return 0;
->>>>>>> f2af2ad9
+    int i;
+    worker_t *w = (worker_t *) data;
+    while (1) {
+        // wait for condition: to process or all done
+        pthread_mutex_lock(&w->mt->lock);
+        while (!w->toproc && !w->mt->done)
+            pthread_cond_wait(&w->mt->cv_start, &w->mt->lock);
+        w->toproc = 0;
+        pthread_mutex_unlock(&w->mt->lock);
+        if (w->mt->done) break;
+        w->errcode = 0;
+        for (i = w->i; i < w->mt->background->curr; i += w->mt->n_threads) {
+            int clen = BGZF_MAX_BLOCK_SIZE;
+            if (bgzf_compress(w->buf, &clen, w->mt->background->blk[i], w->mt->background->len[i], w->compress_level) != 0)
+                w->errcode |= BGZF_ERR_ZLIB;
+            memcpy(w->mt->background->blk[i], w->buf, clen);
+            w->mt->background->len[i] = clen;
+        }
+        pthread_mutex_lock(&w->mt->lock);
+        w->mt->proc_cnt++;
+        if (w->mt->proc_cnt == w->mt->n_threads) {
+            // I'm the last thread to finish this round of compression. Write
+            // everybody's results out, then signal the main thread that we're
+            // now idle.
+            // NB: since we're using hwrite in a worker thread, it's critical
+            // to guarantee the main thread is not using hwrite at the same
+            // time
+            for (i = 0; i < w->mt->background->curr; ++i) {
+                if (hwrite(w->mt->fp, w->mt->background->blk[i], w->mt->background->len[i]) != w->mt->background->len[i]) {
+                    w->errcode |= BGZF_ERR_IO;
+                    break;
+                }
+            }
+            w->mt->background->curr = 0;
+            pthread_cond_signal(&w->mt->cv_idle);
+        }
+        pthread_mutex_unlock(&w->mt->lock);
+    }
+    return 0;
 }
 
 int bgzf_mt(BGZF *fp, int n_threads, int n_sub_blks)
 {
-<<<<<<< HEAD
-	int i;
-	mtaux_t *mt;
-	pthread_attr_t attr;
-	if (!fp->is_write || fp->mt || n_threads < 1) return -1;
-	mt = (mtaux_t*)calloc(1, sizeof(mtaux_t));
-	mt->n_threads = n_threads;
-	mt->proc_cnt = n_threads;
-	mt->n_blks = n_threads * n_sub_blks;
-	mt->background = (struct bgzf_mtaux_workspace_t*) calloc(1, sizeof(bgzf_mtaux_workspace_t));
-	mt->background->len = (int*)calloc(mt->n_blks, sizeof(int));
-	mt->background->blk = (void**)calloc(mt->n_blks, sizeof(void*));
-	mt->foreground = (struct bgzf_mtaux_workspace_t*) calloc(1, sizeof(bgzf_mtaux_workspace_t));
-	mt->foreground->len = (int*)calloc(mt->n_blks, sizeof(int));
-	mt->foreground->blk = (void**)calloc(mt->n_blks, sizeof(void*));
-	for (i = 0; i < mt->n_blks; ++i) {
-		mt->background->blk[i] = malloc(BGZF_MAX_BLOCK_SIZE);
-		mt->foreground->blk[i] = malloc(BGZF_MAX_BLOCK_SIZE);
-	}
-	mt->tid = (pthread_t*)calloc(mt->n_threads, sizeof(pthread_t));
-	mt->w = (worker_t*)calloc(mt->n_threads, sizeof(worker_t));
-	for (i = 0; i < mt->n_threads; ++i) {
-		mt->w[i].i = i;
-		mt->w[i].mt = mt;
-		mt->w[i].compress_level = fp->compress_level;
-		mt->w[i].buf = malloc(BGZF_MAX_BLOCK_SIZE);
-	}
-	pthread_attr_init(&attr);
-	pthread_attr_setdetachstate(&attr, PTHREAD_CREATE_JOINABLE);
-	pthread_mutex_init(&mt->lock, 0);
-	pthread_cond_init(&mt->cv_start, 0);
-	pthread_cond_init(&mt->cv_idle, 0);
-	for (i = 0; i < mt->n_threads; ++i)
-		pthread_create(&mt->tid[i], &attr, mt_worker, &mt->w[i]);
-	fp->mt = mt;
-	mt->fp = fp->fp;
-	return 0;
-=======
     int i;
     mtaux_t *mt;
     pthread_attr_t attr;
-    if (!fp->is_write || fp->mt || n_threads <= 1) return -1;
+    if (!fp->is_write || fp->mt || n_threads < 1) return -1;
     mt = (mtaux_t*)calloc(1, sizeof(mtaux_t));
     mt->n_threads = n_threads;
+    mt->proc_cnt = n_threads;
     mt->n_blks = n_threads * n_sub_blks;
-    mt->len = (int*)calloc(mt->n_blks, sizeof(int));
-    mt->blk = (void**)calloc(mt->n_blks, sizeof(void*));
-    for (i = 0; i < mt->n_blks; ++i)
-        mt->blk[i] = malloc(BGZF_MAX_BLOCK_SIZE);
-    mt->tid = (pthread_t*)calloc(mt->n_threads, sizeof(pthread_t)); // tid[0] is not used, as the worker 0 is launched by the master
+    mt->background = (struct bgzf_mtaux_workspace_t*) calloc(1, sizeof(bgzf_mtaux_workspace_t));
+    mt->background->len = (int*)calloc(mt->n_blks, sizeof(int));
+    mt->background->blk = (void**)calloc(mt->n_blks, sizeof(void*));
+    mt->foreground = (struct bgzf_mtaux_workspace_t*) calloc(1, sizeof(bgzf_mtaux_workspace_t));
+    mt->foreground->len = (int*)calloc(mt->n_blks, sizeof(int));
+    mt->foreground->blk = (void**)calloc(mt->n_blks, sizeof(void*));
+    for (i = 0; i < mt->n_blks; ++i) {
+        mt->background->blk[i] = malloc(BGZF_MAX_BLOCK_SIZE);
+        mt->foreground->blk[i] = malloc(BGZF_MAX_BLOCK_SIZE);
+    }
+    mt->tid = (pthread_t*)calloc(mt->n_threads, sizeof(pthread_t));
     mt->w = (worker_t*)calloc(mt->n_threads, sizeof(worker_t));
     for (i = 0; i < mt->n_threads; ++i) {
         mt->w[i].i = i;
@@ -718,67 +645,50 @@
     pthread_attr_init(&attr);
     pthread_attr_setdetachstate(&attr, PTHREAD_CREATE_JOINABLE);
     pthread_mutex_init(&mt->lock, 0);
-    pthread_cond_init(&mt->cv, 0);
-    for (i = 1; i < mt->n_threads; ++i) // worker 0 is effectively launched by the master thread
+    pthread_cond_init(&mt->cv_start, 0);
+    pthread_cond_init(&mt->cv_idle, 0);
+    for (i = 0; i < mt->n_threads; ++i)
         pthread_create(&mt->tid[i], &attr, mt_worker, &mt->w[i]);
     fp->mt = mt;
-    return 0;
->>>>>>> f2af2ad9
+    mt->fp = fp->fp;
+    return 0;
 }
 
 static void mt_destroy(mtaux_t *mt)
 {
-<<<<<<< HEAD
-	int i;
-	// signal all workers to quit
-	pthread_mutex_lock(&mt->lock);
-	mt->done = 1; mt->proc_cnt = 0;
-	pthread_cond_broadcast(&mt->cv_start);
-	pthread_mutex_unlock(&mt->lock);
-	for (i = 0; i < mt->n_threads; ++i) pthread_join(mt->tid[i], 0);
-	// free other data allocated on heap
-	for (i = 0; i < mt->n_blks; ++i) {
-		free(mt->background->blk[i]);
-		free(mt->foreground->blk[i]);
-	}
-	for (i = 0; i < mt->n_threads; ++i) free(mt->w[i].buf);
-	free(mt->background->blk); free(mt->background->len); free(mt->background);
-	free(mt->foreground->blk); free(mt->foreground->len); free(mt->foreground);
-	free(mt->w); free(mt->tid);
-	pthread_cond_destroy(&mt->cv_start);
-	pthread_cond_destroy(&mt->cv_idle);
-	pthread_mutex_destroy(&mt->lock);
-	free(mt);
-=======
     int i;
     // signal all workers to quit
     pthread_mutex_lock(&mt->lock);
     mt->done = 1; mt->proc_cnt = 0;
-    pthread_cond_broadcast(&mt->cv);
+    pthread_cond_broadcast(&mt->cv_start);
     pthread_mutex_unlock(&mt->lock);
-    for (i = 1; i < mt->n_threads; ++i) pthread_join(mt->tid[i], 0); // worker 0 is effectively launched by the master thread
+    for (i = 0; i < mt->n_threads; ++i) pthread_join(mt->tid[i], 0);
     // free other data allocated on heap
-    for (i = 0; i < mt->n_blks; ++i) free(mt->blk[i]);
+    for (i = 0; i < mt->n_blks; ++i) {
+        free(mt->background->blk[i]);
+        free(mt->foreground->blk[i]);
+    }
     for (i = 0; i < mt->n_threads; ++i) free(mt->w[i].buf);
-    free(mt->blk); free(mt->len); free(mt->w); free(mt->tid);
-    pthread_cond_destroy(&mt->cv);
+    free(mt->background->blk); free(mt->background->len); free(mt->background);
+    free(mt->foreground->blk); free(mt->foreground->len); free(mt->foreground);
+    free(mt->w); free(mt->tid);
+    pthread_cond_destroy(&mt->cv_start);
+    pthread_cond_destroy(&mt->cv_idle);
     pthread_mutex_destroy(&mt->lock);
     free(mt);
->>>>>>> f2af2ad9
 }
 
 // ingest fp->uncompressed_block into the foreground
 static void mt_queue(BGZF *fp)
 {
-<<<<<<< HEAD
-	mtaux_t *mt = fp->mt;
-	// Probable cause of assertion failure: caller ignored fp->errcode after a
-	// previous bgzf_write
-	assert(mt->foreground->curr < mt->n_blks);
-	memcpy(mt->foreground->blk[mt->foreground->curr], fp->uncompressed_block, fp->block_offset);
-	mt->foreground->len[mt->foreground->curr] = fp->block_offset;
-	fp->block_offset = 0;
-	++mt->foreground->curr;
+    mtaux_t *mt = fp->mt;
+    // Probable cause of assertion failure: caller ignored fp->errcode after a
+    // previous bgzf_write
+    assert(mt->foreground->curr < mt->n_blks);
+    memcpy(mt->foreground->blk[mt->foreground->curr], fp->uncompressed_block, fp->block_offset);
+    mt->foreground->len[mt->foreground->curr] = fp->block_offset;
+    fp->block_offset = 0;
+    ++mt->foreground->curr;
 }
 
 // Wait for any & all background threads to complete their current compression task.
@@ -789,105 +699,62 @@
 //   fp->mt->background->curr == 0
 // Idempotent until workspaces are rotated.
 static int mt_flush_background(BGZF *fp) {
-	int i, ret = 0;
-	mtaux_t *mt = fp->mt;
-	// wait for all the threads to complete
-	pthread_mutex_lock(&mt->lock);
-	while (mt->proc_cnt < mt->n_threads)
-		pthread_cond_wait(&mt->cv_idle, &mt->lock);
-	pthread_mutex_unlock(&mt->lock);
-	assert(mt->background->curr == 0);
-	for (i = 0; i < mt->n_threads; ++i) {
-		if (mt->w[i].errcode) {
-			fp->errcode |= mt->w[i].errcode;
-			ret = -1;
-		}
-	}
-	return ret;
+    int i, ret = 0;
+    mtaux_t *mt = fp->mt;
+    // wait for all the threads to complete
+    pthread_mutex_lock(&mt->lock);
+    while (mt->proc_cnt < mt->n_threads)
+        pthread_cond_wait(&mt->cv_idle, &mt->lock);
+    pthread_mutex_unlock(&mt->lock);
+    assert(mt->background->curr == 0);
+    for (i = 0; i < mt->n_threads; ++i) {
+        if (mt->w[i].errcode) {
+            fp->errcode |= mt->w[i].errcode;
+            ret = -1;
+        }
+    }
+    return ret;
 }
 
 // flush background, rotate foreground & background, launch background compression.
 static int mt_rotate(BGZF *fp) {
-	int code, i;
-	mtaux_t *mt = fp->mt;
-	bgzf_mtaux_workspace_t *tmp;
-
-	// await current background processing
-	if ((code = mt_flush_background(fp))) return code;
-
-	// At this point it's safe to manipulate background and foreground because
-	// the worker threads are idle, waiting on the condition to signal.
-	tmp = mt->background;
-	mt->background = mt->foreground;
-	mt->foreground = tmp;
-
-	// signal all the workers to compress
-	pthread_mutex_lock(&mt->lock);
-	for (i = 0; i < mt->n_threads; ++i) mt->w[i].toproc = 1;
-	mt->proc_cnt = 0;
-	pthread_cond_broadcast(&mt->cv_start);
-	pthread_mutex_unlock(&mt->lock);
-
-	return 0;
-}
-
-// ingest fp->uncompressed_block into foreground, then flush both background and foreground
-static int mt_flush(BGZF *fp)
-{
-	if (fp->block_offset) mt_queue(fp); // guaranteed that assertion does not fail
-	return mt_rotate(fp) || mt_flush_background(fp);
-}
-
-// ingest fp->uncompressed_block into foreground; if foreground is now full, mt_rotate()
-static int mt_lazy_flush(BGZF *fp)
-{
-	mtaux_t *mt = fp->mt;
-	if (fp->block_offset) mt_queue(fp);
-	if (mt->foreground->curr == mt->n_blks)
-		return mt_rotate(fp);
-	return -1;
-=======
+    int code, i;
     mtaux_t *mt = fp->mt;
-    assert(mt->curr < mt->n_blks); // guaranteed by the caller
-    memcpy(mt->blk[mt->curr], fp->uncompressed_block, fp->block_offset);
-    mt->len[mt->curr] = fp->block_offset;
-    fp->block_offset = 0;
-    ++mt->curr;
-}
-
-static int mt_flush_queue(BGZF *fp)
-{
-    int i;
-    mtaux_t *mt = fp->mt;
+    bgzf_mtaux_workspace_t *tmp;
+
+    // await current background processing
+    if ((code = mt_flush_background(fp))) return code;
+
+    // At this point it's safe to manipulate background and foreground because
+    // the worker threads are idle, waiting on the condition to signal.
+    tmp = mt->background;
+    mt->background = mt->foreground;
+    mt->foreground = tmp;
+
     // signal all the workers to compress
     pthread_mutex_lock(&mt->lock);
     for (i = 0; i < mt->n_threads; ++i) mt->w[i].toproc = 1;
     mt->proc_cnt = 0;
-    pthread_cond_broadcast(&mt->cv);
+    pthread_cond_broadcast(&mt->cv_start);
     pthread_mutex_unlock(&mt->lock);
-    // worker 0 is doing things here
-    worker_aux(&mt->w[0]);
-    // wait for all the threads to complete
-    while (mt->proc_cnt < mt->n_threads);
-    // dump data to disk
-    for (i = 0; i < mt->n_threads; ++i) fp->errcode |= mt->w[i].errcode;
-    for (i = 0; i < mt->curr; ++i)
-        if (hwrite(fp->fp, mt->blk[i], mt->len[i]) != mt->len[i]) {
-            fp->errcode |= BGZF_ERR_IO;
-            break;
-        }
-    mt->curr = 0;
-    return (fp->errcode == 0)? 0 : -1;
-}
-
+
+    return 0;
+}
+
+// flush both background and foreground
+static int mt_flush_queue(BGZF *fp)
+{
+    return mt_rotate(fp) || mt_flush_background(fp);
+}
+
+// ingest fp->uncompressed_block into foreground; if foreground is now full, mt_rotate()
 static int lazy_flush(BGZF *fp)
 {
     if (fp->mt) {
         if (fp->block_offset) mt_queue(fp);
-        return (fp->mt->curr < fp->mt->n_blks)? 0 : mt_flush_queue(fp);
+        return (fp->mt->foreground->curr < fp->mt->n_blks) ? 0 : mt_rotate(fp);
     }
     else return bgzf_flush(fp);
->>>>>>> f2af2ad9
 }
 
 #else  // ~ #ifdef BGZF_MT
@@ -919,20 +786,9 @@
             bgzf_index_add_block(fp);
             fp->idx->ublock_addr += fp->block_offset;
         }
-<<<<<<< HEAD
-		int block_length = deflate_block(fp, fp->block_offset);
-		if (block_length < 0) return -1;
-		// safe to hwrite because worker threads are idle following mt_flush
-		if (hwrite(fp->fp, fp->compressed_block, block_length) != block_length) {
-			fp->errcode |= BGZF_ERR_IO; // possibly truncated file
-			return -1;
-		}
-		fp->block_address += block_length;
-	}
-	return 0;
-=======
         int block_length = deflate_block(fp, fp->block_offset);
         if (block_length < 0) return -1;
+        // safe to hwrite because worker threads are idle following mt_flush_queue
         if (hwrite(fp->fp, fp->compressed_block, block_length) != block_length) {
             fp->errcode |= BGZF_ERR_IO; // possibly truncated file
             return -1;
@@ -940,7 +796,6 @@
         fp->block_address += block_length;
     }
     return 0;
->>>>>>> f2af2ad9
 }
 
 int bgzf_flush_try(BGZF *fp, ssize_t size)
@@ -952,8 +807,8 @@
 ssize_t bgzf_write(BGZF *fp, const void *data, size_t length)
 {
     if ( !fp->is_compressed )
-    	// safe to hwrite because is_compressed is immutable; worker threads
-    	// will never be doing anything.
+        // safe to hwrite because is_compressed is immutable; worker threads
+        // will never be doing anything.
         return hwrite(fp->fp, data, length);
 
     const uint8_t *input = (const uint8_t*)data;
@@ -976,43 +831,25 @@
 
 ssize_t bgzf_raw_write(BGZF *fp, const void *data, size_t length)
 {
-<<<<<<< HEAD
-	// If fp->mt, some other thread could be in the middle of hwrite
-	assert(!fp->mt);
-	return hwrite(fp->fp, data, length);
-=======
+    // If fp->mt, some other thread could be in the middle of hwrite
+    assert(!fp->mt);
     return hwrite(fp->fp, data, length);
->>>>>>> f2af2ad9
 }
 
 int bgzf_close(BGZF* fp)
 {
-<<<<<<< HEAD
-	int ret, block_length;
-	if (fp == 0) return -1;
-	if (fp->is_write && fp->is_compressed) {
-		if (bgzf_flush(fp) != 0) return -1;
-		fp->compress_level = -1;
-		block_length = deflate_block(fp, 0); // write an empty block
-		// safe to hwrite because worker threads are idle following bgzf_flush
-		if (hwrite(fp->fp, fp->compressed_block, block_length) < 0
-			|| hflush(fp->fp) != 0) {
-			fp->errcode |= BGZF_ERR_IO;
-			return -1;
-		}
-=======
     int ret, block_length;
     if (fp == 0) return -1;
     if (fp->is_write && fp->is_compressed) {
         if (bgzf_flush(fp) != 0) return -1;
         fp->compress_level = -1;
         block_length = deflate_block(fp, 0); // write an empty block
+        // safe to hwrite because worker threads are idle following bgzf_flush
         if (hwrite(fp->fp, fp->compressed_block, block_length) < 0
             || hflush(fp->fp) != 0) {
             fp->errcode |= BGZF_ERR_IO;
             return -1;
         }
->>>>>>> f2af2ad9
 #ifdef BGZF_MT
         if (fp->mt) mt_destroy(fp->mt);
 #endif
