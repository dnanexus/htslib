--- conflicted
+++ resolved
@@ -26,11 +26,7 @@
 INSTALL_DATA    = $(INSTALL) -m 644
 
 
-<<<<<<< HEAD
-all: lib-static lib-shared test/test-vcf-api test/test-vcf-sweep
-=======
-all: lib-static lib-shared test/hfile test/test-vcf-api
->>>>>>> 655227b4
+all: lib-static lib-shared test/hfile test/test-vcf-api test/test-vcf-sweep
 
 HTSPREFIX =
 include htslib_vars.mk
@@ -150,12 +146,8 @@
 kfunc.o kfunc.pico: kfunc.c htslib/kfunc.h
 
 
-<<<<<<< HEAD
-check test: test/test-vcf-api test/test-vcf-sweep
-=======
-check test: test/hfile test/test-vcf-api
+check test: test/hfile test/test-vcf-api test/test-vcf-sweep
 	test/hfile
->>>>>>> 655227b4
 	cd test && ./test.pl
 
 test/hfile: test/hfile.o libhts.a
@@ -164,13 +156,10 @@
 test/test-vcf-api: test/test-vcf-api.o libhts.a
 	$(CC) -pthread $(LDFLAGS) -o $@ test/test-vcf-api.o libhts.a $(LDLIBS) -lz
 
-<<<<<<< HEAD
 test/test-vcf-sweep: test/test-vcf-sweep.o libhts.a
 	$(CC) -pthread $(LDFLAGS) -o $@ test/test-vcf-sweep.o libhts.a $(LDLIBS) -lz
 
-=======
 test/hfile.o: test/hfile.c hfile.h
->>>>>>> 655227b4
 test/test-vcf-api.o: test/test-vcf-api.c $(htslib_hts_h) $(htslib_vcf_h) htslib/kstring.h
 test/test-vcf-sweep.o: test/test-vcf-sweep.c $(htslib_hts_h) $(htslib_vcf_h) htslib/kstring.h
 
